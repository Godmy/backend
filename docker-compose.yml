--- conflicted
+++ resolved
@@ -48,14 +48,11 @@
       DB_NAME: templates
       DB_USER: template_user
       DB_PASSWORD: template_password
-<<<<<<< HEAD
       REDIS_HOST: redis
       REDIS_PORT: 6379
       REDIS_DB: 0
-=======
       # Database initialization
       SEED_DATABASE: "false"  # Disable auto-seeding in production
->>>>>>> 562159fb
     ports:
       - "8000:8000"
     depends_on:
