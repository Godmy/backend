--- conflicted
+++ resolved
@@ -91,15 +91,12 @@
       SENTRY_ENABLE_TRACING: "true"
       SENTRY_TRACES_SAMPLE_RATE: "1.0"
       SENTRY_DEBUG: "false"
-<<<<<<< HEAD
       # Celery configuration
       CELERY_WORKER_CONCURRENCY: "4"
       CELERY_WORKER_MAX_TASKS_PER_CHILD: "1000"
       FILE_CLEANUP_MAX_AGE_DAYS: "90"
-=======
       # Database initialization
       SEED_DATABASE: "true"  # Auto-seed on first startup
->>>>>>> 562159fb
     ports:
       - "8000:8000"
     depends_on:
