from sqlalchemy import Column, ForeignKey, Integer, String
from sqlalchemy.orm import relationship
<<<<<<< HEAD
from core.models.base import BaseModel

=======

from core.models.base import BaseModel  # Изменяем импорт
>>>>>>> ef6dd21b


class UserProfileModel(BaseModel):
    """User profile with additional information"""
    __tablename__ = "user_profiles"

    user_id = Column(Integer, ForeignKey("users.id", ondelete="CASCADE"), nullable=False)
    first_name = Column(String(50))
    last_name = Column(String(50))
    bio = Column(String(500))
    avatar = Column(String(255))
    avatar_file_id = Column(Integer, ForeignKey("files.id"), nullable=True)  # Связь с файлом
    language = Column(String(5), default="en")
    timezone = Column(String(50), default="UTC")

    # Связи
    user = relationship("UserModel", back_populates="profile")
<<<<<<< HEAD
    avatar_file = relationship("File", foreign_keys=[avatar_file_id])
=======
    avatar_file = relationship("File", foreign_keys=[avatar_file_id])


class OAuthConnectionModel(BaseModel):
    __tablename__ = "oauth_connections"

    user_id = Column(Integer, ForeignKey("users.id", ondelete="CASCADE"), nullable=False)
    provider = Column(String(20), nullable=False)
    provider_user_id = Column(String(100), nullable=False)
    access_token = Column(String(500))
    refresh_token = Column(String(500))

    # Связь
    user = relationship("UserModel", back_populates="oauth_connections")
>>>>>>> ef6dd21b
<|MERGE_RESOLUTION|>--- conflicted
+++ resolved
@@ -1,12 +1,6 @@
 from sqlalchemy import Column, ForeignKey, Integer, String
 from sqlalchemy.orm import relationship
-<<<<<<< HEAD
 from core.models.base import BaseModel
-
-=======
-
-from core.models.base import BaseModel  # Изменяем импорт
->>>>>>> ef6dd21b
 
 
 class UserProfileModel(BaseModel):
@@ -24,21 +18,4 @@
 
     # Связи
     user = relationship("UserModel", back_populates="profile")
-<<<<<<< HEAD
-    avatar_file = relationship("File", foreign_keys=[avatar_file_id])
-=======
-    avatar_file = relationship("File", foreign_keys=[avatar_file_id])
-
-
-class OAuthConnectionModel(BaseModel):
-    __tablename__ = "oauth_connections"
-
-    user_id = Column(Integer, ForeignKey("users.id", ondelete="CASCADE"), nullable=False)
-    provider = Column(String(20), nullable=False)
-    provider_user_id = Column(String(100), nullable=False)
-    access_token = Column(String(500))
-    refresh_token = Column(String(500))
-
-    # Связь
-    user = relationship("UserModel", back_populates="oauth_connections")
->>>>>>> ef6dd21b
+    avatar_file = relationship("File", foreign_keys=[avatar_file_id])