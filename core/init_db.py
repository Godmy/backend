--- conflicted
+++ resolved
@@ -51,11 +51,7 @@
     Это необходимо для корректного создания таблиц
     """
     # Импортируем модели из модуля auth (ПЕРВЫМИ, т.к. на них ссылаются другие модели)
-<<<<<<< HEAD
-    from auth.models import user, role, permission, profile, oauth
-=======
-    from auth.models import permission, profile, role, user
->>>>>>> ef6dd21b
+    from auth.models import permission, profile, role, oauth, user
 
     # Импортируем модели из core
     from core.models import audit_log, file
